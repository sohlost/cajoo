--- conflicted
+++ resolved
@@ -6,11 +6,7 @@
 import { GoogleMap, useJsApiLoader, Marker, InfoWindow } from '@react-google-maps/api'
 import { Search } from 'lucide-react'
 
-<<<<<<< HEAD
-const GOOGLE_MAPS_API_KEY = process.env.NEXT_PUBLIC_GOOGLE_MAPS_API_KEY 
-=======
 const GOOGLE_MAPS_API_KEY = process.env.NEXT_PUBLIC_GOOGLE_MAPS_API_KEY || ''
->>>>>>> b447ce6d
 
 // Sample location data
 const locations = [
